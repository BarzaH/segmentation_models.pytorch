<div align="center">
 
![logo](https://i.ibb.co/dc1XdhT/Segmentation-Models-V2-Side-1-1.png)  
**Python library with Neural Networks for Image  
Segmentation based on [PyTorch](https://pytorch.org/).**  

![PyPI version](https://badge.fury.io/py/segmentation-models-pytorch.svg) [![Build Status](https://travis-ci.com/qubvel/segmentation_models.pytorch.svg?branch=master)](https://travis-ci.com/qubvel/segmentation_models.pytorch) [![Generic badge](https://img.shields.io/badge/License-MIT-<COLOR>.svg)](https://shields.io/)

</div>

The main features of this library are:

 - High level API (just two lines to create neural network)
 - 8 models architectures for binary and multi class segmentation (including legendary Unet)
 - 57 available encoders for each architecture
 - All encoders have pre-trained weights for faster and better convergence

### 📋 Table of content
 1. [Quick start](#start)
 2. [Examples](#examples)
 3. [Models](#models)
    1. [Architectures](#architectires)
    2. [Encoders](#encoders)
 4. [Models API](#api)
    1. [Input channels](#input-channels)
    2. [Auxiliary classification output](#auxiliary-classification-output)
    3. [Depth](#depth)
 5. [Installation](#installation)
 6. [Competitions won with the library](#competitions-won-with-the-library)
 7. [Contributing](#contributing)
 8. [Citing](#citing)
 9. [License](#license)

### ⏳ Quick start <a name="start"></a>

#### 1. Create your first Segmentation model with SMP

Segmentation model is just a PyTorch nn.Module, which can be created as easy as:

```python
import segmentation_models_pytorch as smp

model = smp.Unet(
    encoder_name="resnet34",        # choose encoder, e.g. mobilenet_v2 or efficientnet-b7
    encoder_weights="imagenet",     # use `imagenet` pretreined weights for encoder initialization
    in_channels=1,                  # model input channels (1 for grayscale images, 3 for RGB, etc.)
    classes=3,                      # model output channels (number of classes in your dataset)
)
```
 - see [table](#architectires) with available model architectures
 - see [table](#encoders) with avaliable encoders and its corresponding weights

#### 2. Configure data preprocessing

All encoders have pretrained weights. Preparing your data the same way as during weights pretraining may give your better results (higher metric score and faster convergence). But it is relevant only for 1-2-3-channels images and **not necessary** in case you train the whole model, not only decoder.

```python
from segmentation_models_pytorch.encoders import get_preprocessing_fn

preprocess_input = get_preprocessing_fn('resnet18', pretrained='imagenet')
```

Congratulations! You are done! Now you can train your model with your favorite framework!

### 💡 Examples <a name="examples"></a>
 - Training model for cars segmentation on CamVid dataset [here](https://github.com/qubvel/segmentation_models.pytorch/blob/master/examples/cars%20segmentation%20(camvid).ipynb).
 - Training SMP model with [Catalyst](https://github.com/catalyst-team/catalyst) (high-level framework for PyTorch), [TTAch](https://github.com/qubvel/ttach) (TTA library for PyTorch) and [Albumentations](https://github.com/albu/albumentations) (fast image augmentation library) - [here](https://github.com/catalyst-team/catalyst/blob/master/examples/notebooks/segmentation-tutorial.ipynb) [![Open In Colab](https://colab.research.google.com/assets/colab-badge.svg)](https://colab.research.google.com/github/catalyst-team/catalyst/blob/master/examples/notebooks/segmentation-tutorial.ipynb)

### 📦 Models <a name="models"></a>

#### Architectures <a name="architectires"></a>
 - [Unet](https://arxiv.org/abs/1505.04597) and [Unet++](https://arxiv.org/pdf/1807.10165.pdf)
 - [Linknet](https://arxiv.org/abs/1707.03718)
 - [FPN](http://presentations.cocodataset.org/COCO17-Stuff-FAIR.pdf)
 - [PSPNet](https://arxiv.org/abs/1612.01105)
 - [PAN](https://arxiv.org/abs/1805.10180)
 - [DeepLabV3](https://arxiv.org/abs/1706.05587) and [DeepLabV3+](https://arxiv.org/abs/1802.02611)

#### Encoders <a name="encoders"></a>

<details>
<summary>Table with ALL avaliable encoders (click to expand)</summary>

|Encoder                         |Weights                         |Params, M                       |
|--------------------------------|:------------------------------:|:------------------------------:|
|resnet18                        |imagenet / ssl / swsl           |11M                             |
|resnet34                        |imagenet                        |21M                             |
|resnet50                        |imagenet / ssl / swsl           |23M                             |
|resnet101                       |imagenet                        |42M                             |
|resnet152                       |imagenet                        |58M                             |
|resnext50_32x4d                 |imagenet / ssl / swsl           |22M                             |
|resnext101_32x4d                |ssl / swsl                      |42M                             |
|resnext101_32x8d                |imagenet / instagram / ssl / swsl|86M                         |
|resnext101_32x16d               |instagram / ssl / swsl          |191M                            |
|resnext101_32x32d               |instagram                       |466M                            |
|resnext101_32x48d               |instagram                       |826M                            |
|dpn68                           |imagenet                        |11M                             |
|dpn68b                          |imagenet+5k                     |11M                             |
|dpn92                           |imagenet+5k                     |34M                             |
|dpn98                           |imagenet                        |58M                             |
|dpn107                          |imagenet+5k                     |84M                             |
|dpn131                          |imagenet                        |76M                             |
|vgg11                           |imagenet                        |9M                              |
|vgg11_bn                        |imagenet                        |9M                              |
|vgg13                           |imagenet                        |9M                              |
|vgg13_bn                        |imagenet                        |9M                              |
|vgg16                           |imagenet                        |14M                             |
|vgg16_bn                        |imagenet                        |14M                             |
|vgg19                           |imagenet                        |20M                             |
|vgg19_bn                        |imagenet                        |20M                             |
|senet154                        |imagenet                        |113M                            |
|se_resnet50                     |imagenet                        |26M                             |
|se_resnet101                    |imagenet                        |47M                             |
|se_resnet152                    |imagenet                        |64M                             |
|se_resnext50_32x4d              |imagenet                        |25M                             |
|se_resnext101_32x4d             |imagenet                        |46M                             |
|densenet121                     |imagenet                        |6M                              |
|densenet169                     |imagenet                        |12M                             |
|densenet201                     |imagenet                        |18M                             |
|densenet161                     |imagenet                        |26M                             |
|inceptionresnetv2               |imagenet /  imagenet+background |54M                             |
|inceptionv4                     |imagenet /  imagenet+background |41M                             |
|efficientnet-b0                 |imagenet                        |4M                              |
|efficientnet-b1                 |imagenet                        |6M                              |
|efficientnet-b2                 |imagenet                        |7M                              |
|efficientnet-b3                 |imagenet                        |10M                             |
|efficientnet-b4                 |imagenet                        |17M                             |
|efficientnet-b5                 |imagenet                        |28M                             |
|efficientnet-b6                 |imagenet                        |40M                             |
|efficientnet-b7                 |imagenet                        |63M                             |
|mobilenet_v2                    |imagenet                        |2M                              |
|xception                        |imagenet                        |22M                             |
<<<<<<< HEAD
|resnest50                       |imagenet                        |25M                             |
|resnest101                      |imagenet                        |46M                             |
|resnest200                      |imagenet                        |68M                             |
|resnest269                      |imagenet                        |108M                            |
|timm-efficientnet-b0            |imagenet<br>advprop<br>noisy-student|4M                              |
|timm-efficientnet-b1            |imagenet<br>advprop<br>noisy-student|6M                              |
|timm-efficientnet-b2            |imagenet<br>advprop<br>noisy-student|7M                              |
|timm-efficientnet-b3            |imagenet<br>advprop<br>noisy-student|10M                             |
|timm-efficientnet-b4            |imagenet<br>advprop<br>noisy-student|17M                             |
|timm-efficientnet-b5            |imagenet<br>advprop<br>noisy-student|28M                             |
|timm-efficientnet-b6            |imagenet<br>advprop<br>noisy-student|40M                             |
|timm-efficientnet-b7            |imagenet<br>advprop<br>noisy-student|63M                             |
|timm-efficientnet-b8            |imagenet<br>advprop             |84M                             |
=======
|timm-efficientnet-b0            |imagenet / advprop / noisy-student|4M                              |
|timm-efficientnet-b1            |imagenet / advprop / noisy-student|6M                              |
|timm-efficientnet-b2            |imagenet / advprop / noisy-student|7M                              |
|timm-efficientnet-b3            |imagenet / advprop / noisy-student|10M                             |
|timm-efficientnet-b4            |imagenet / advprop / noisy-student|17M                             |
|timm-efficientnet-b5            |imagenet / advprop / noisy-student|28M                             |
|timm-efficientnet-b6            |imagenet / advprop / noisy-student|40M                             |
|timm-efficientnet-b7            |imagenet / advprop / noisy-student|63M                             |
|timm-efficientnet-b8            |imagenet / advprop             |84M                             |
>>>>>>> 2cd9c5bc
|timm-efficientnet-l2            |noisy-student                   |474M                            |

\* `ssl`, `wsl` - semi-supervised and weakly-supervised learning on ImageNet ([repo](https://github.com/facebookresearch/semi-supervised-ImageNet1K-models)).

<<<<<<< HEAD

### Models API <a name="api"></a>
=======
</details>

Just commonly used encoders

|Encoder                         |Weights                         |Params, M                       |
|--------------------------------|:------------------------------:|:------------------------------:|
|resnet18                        |imagenet / ssl / swsl           |11M                             |
|resnet34                        |imagenet                        |21M                             |
|resnet50                        |imagenet / ssl / swsl           |23M                             |
|resnet101                       |imagenet                        |42M                             |
|resnext50_32x4d                 |imagenet / ssl / swsl           |22M                             |
|resnext101_32x4d                |ssl / swsl                      |42M                             |
|resnext101_32x8d                |imagenet / instagram / ssl / swsl|86M                         |
|senet154                        |imagenet                        |113M                            |
|se_resnext50_32x4d              |imagenet                        |25M                             |
|se_resnext101_32x4d             |imagenet                        |46M                             |
|densenet121                     |imagenet                        |6M                              |
|densenet169                     |imagenet                        |12M                             |
|densenet201                     |imagenet                        |18M                             |
|inceptionresnetv2               |imagenet /  imagenet+background |54M                             |
|inceptionv4                     |imagenet /  imagenet+background |41M                             |
|mobilenet_v2                    |imagenet                        |2M                              |
|timm-efficientnet-b0            |imagenet / advprop / noisy-student|4M                              |
|timm-efficientnet-b1            |imagenet / advprop / noisy-student|6M                              |
|timm-efficientnet-b2            |imagenet / advprop / noisy-student|7M                              |
|timm-efficientnet-b3            |imagenet / advprop / noisy-student|10M                             |
|timm-efficientnet-b4            |imagenet / advprop / noisy-student|17M                             |
|timm-efficientnet-b5            |imagenet / advprop / noisy-student|28M                             |
|timm-efficientnet-b6            |imagenet / advprop / noisy-student|40M                             |
|timm-efficientnet-b7            |imagenet / advprop / noisy-student|63M                             |


### 🔁 Models API <a name="api"></a>
>>>>>>> 2cd9c5bc

 - `model.encoder` - pretrained backbone to extract features of different spatial resolution
 - `model.decoder` - depends on models architecture (`Unet`/`Linknet`/`PSPNet`/`FPN`)
 - `model.segmentation_head` - last block to produce required number of mask channels (include also optional upsampling and activation)
 - `model.classification_head` - optional block which create classification head on top of encoder
 - `model.forward(x)` - sequentially pass `x` through model\`s encoder, decoder and segmentation head (and classification head if specified)

##### Input channels
Input channels parameter allow you to create models, which process tensors with arbitrary number of channels.
If you use pretrained weights from imagenet - weights of first convolution will be reused for
1- or 2- channels inputs, for input channels > 4 weights of first convolution will be initialized randomly.
```python
model = smp.FPN('resnet34', in_channels=1)
mask = model(torch.ones([1, 1, 64, 64]))
```

##### Auxiliary classification output  
All models support `aux_params` parameters, which is default set to `None`. 
If `aux_params = None` than classification auxiliary output is not created, else
model produce not only `mask`, but also `label` output with shape `NC`.
Classification head consist of GlobalPooling->Dropout(optional)->Linear->Activation(optional) layers, which can be 
configured by `aux_params` as follows:
```python
aux_params=dict(
    pooling='avg',             # one of 'avg', 'max'
    dropout=0.5,               # dropout ratio, default is None
    activation='sigmoid',      # activation function, default is None
    classes=4,                 # define number of output labels
)
model = smp.Unet('resnet34', classes=4, aux_params=aux_params)
mask, label = model(x)
```

##### Depth
Depth parameter specify a number of downsampling operations in encoder, so you can make
your model lighted if specify smaller `depth`.
```python
model = smp.Unet('resnet34', encoder_depth=4)
```


### 🛠 Installation <a name="installation"></a>
PyPI version:
```bash
$ pip install segmentation-models-pytorch
````
Latest version from source:
```bash
$ pip install git+https://github.com/qubvel/segmentation_models.pytorch
````

### 🏆 Competitions won with the library

`Segmentation Models` package is widely used in the image segmentation competitions.
[Here](https://github.com/qubvel/segmentation_models.pytorch/blob/master/HALLOFFAME.md) you can find competitions, names of the winners and links to their solutions.

### 🤝 Contributing

##### Run test
```bash
$ docker build -f docker/Dockerfile.dev -t smp:dev . && docker run --rm smp:dev pytest -p no:cacheprovider
```
##### Generate table
```bash
$ docker build -f docker/Dockerfile.dev -t smp:dev . && docker run --rm smp:dev python misc/generate_table.py
```

### 📝 Citing
```
@misc{Yakubovskiy:2019,
  Author = {Pavel Yakubovskiy},
  Title = {Segmentation Models Pytorch},
  Year = {2020},
  Publisher = {GitHub},
  Journal = {GitHub repository},
  Howpublished = {\url{https://github.com/qubvel/segmentation_models.pytorch}}
}
```

### 🛡️ License <a name="license"></a>
Project is distributed under [MIT License](https://github.com/qubvel/segmentation_models.pytorch/blob/master/LICENSE)<|MERGE_RESOLUTION|>--- conflicted
+++ resolved
@@ -130,21 +130,10 @@
 |efficientnet-b7                 |imagenet                        |63M                             |
 |mobilenet_v2                    |imagenet                        |2M                              |
 |xception                        |imagenet                        |22M                             |
-<<<<<<< HEAD
 |resnest50                       |imagenet                        |25M                             |
 |resnest101                      |imagenet                        |46M                             |
 |resnest200                      |imagenet                        |68M                             |
 |resnest269                      |imagenet                        |108M                            |
-|timm-efficientnet-b0            |imagenet<br>advprop<br>noisy-student|4M                              |
-|timm-efficientnet-b1            |imagenet<br>advprop<br>noisy-student|6M                              |
-|timm-efficientnet-b2            |imagenet<br>advprop<br>noisy-student|7M                              |
-|timm-efficientnet-b3            |imagenet<br>advprop<br>noisy-student|10M                             |
-|timm-efficientnet-b4            |imagenet<br>advprop<br>noisy-student|17M                             |
-|timm-efficientnet-b5            |imagenet<br>advprop<br>noisy-student|28M                             |
-|timm-efficientnet-b6            |imagenet<br>advprop<br>noisy-student|40M                             |
-|timm-efficientnet-b7            |imagenet<br>advprop<br>noisy-student|63M                             |
-|timm-efficientnet-b8            |imagenet<br>advprop             |84M                             |
-=======
 |timm-efficientnet-b0            |imagenet / advprop / noisy-student|4M                              |
 |timm-efficientnet-b1            |imagenet / advprop / noisy-student|6M                              |
 |timm-efficientnet-b2            |imagenet / advprop / noisy-student|7M                              |
@@ -154,15 +143,10 @@
 |timm-efficientnet-b6            |imagenet / advprop / noisy-student|40M                             |
 |timm-efficientnet-b7            |imagenet / advprop / noisy-student|63M                             |
 |timm-efficientnet-b8            |imagenet / advprop             |84M                             |
->>>>>>> 2cd9c5bc
 |timm-efficientnet-l2            |noisy-student                   |474M                            |
 
 \* `ssl`, `wsl` - semi-supervised and weakly-supervised learning on ImageNet ([repo](https://github.com/facebookresearch/semi-supervised-ImageNet1K-models)).
 
-<<<<<<< HEAD
-
-### Models API <a name="api"></a>
-=======
 </details>
 
 Just commonly used encoders
@@ -196,7 +180,6 @@
 
 
 ### 🔁 Models API <a name="api"></a>
->>>>>>> 2cd9c5bc
 
  - `model.encoder` - pretrained backbone to extract features of different spatial resolution
  - `model.decoder` - depends on models architecture (`Unet`/`Linknet`/`PSPNet`/`FPN`)
